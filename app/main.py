import uvicorn
from fastapi import FastAPI
from fastapi.middleware.cors import CORSMiddleware
from langchain_openai import ChatOpenAI
from app.core.config import settings
from app.agents.job_advisor import JobAdvisorAgent
from app.services.vector_store_ingest import VectorStoreIngest
from app.services.vector_store_search import VectorStoreSearch
<<<<<<< HEAD
from app.utils.embeddings import SentenceTransformerEmbeddings
=======
>>>>>>> 4f12c3eb

import signal
import sys
import json
import logging
from contextlib import asynccontextmanager
from app.core.prompts import EXTRACT_INFO_PROMPT
from db import database_initialize, database_shutdown

# 로깅 설정을 더 자세하게
logging.basicConfig(
    level=logging.INFO,
    format='%(asctime)s [%(name)s] [%(levelname)s] %(message)s',
    datefmt='%Y-%m-%d %H:%M:%S'
)
logger = logging.getLogger(__name__)

# 앱 초기화 및 종료 관리
@asynccontextmanager
async def lifespan(app: FastAPI):
    # startup
    try:
<<<<<<< HEAD
        # 임베딩 모델 초기화 - 공통으로 사용
        embedding_model = SentenceTransformerEmbeddings("nlpai-lab/KURE-v1")
        
        logger.info("벡터 스토어를 초기화합니다. (ingest)")
        ingest = VectorStoreIngest(embedding_model=embedding_model)
        collection = ingest.setup_vector_store()
        
        logger.info("벡터 스토어 검색 객체를 초기화합니다. (search)")
        vector_search = VectorStoreSearch(
            collection=collection,
            embedding_model=embedding_model
        )
=======
        logger.info("벡터 스토어를 초기화합니다. (ingest)")
        ingest = VectorStoreIngest()  # DB 생성/로드 담당
        collection = ingest.setup_vector_store()  # Chroma 객체
        
        logger.info("벡터 스토어 검색 객체를 초기화합니다. (search)")
        vector_search = VectorStoreSearch(collection)

        logger.info("벡터 스토어 및 검색 객체 초기화 완료")
>>>>>>> 4f12c3eb
        
        # LLM과 에이전트 초기화
        logger.info("LLM과 에이전트를 초기화합니다.")
        llm = ChatOpenAI(
            model_name="gpt-4o-mini",
            temperature=0.7,
            request_timeout=30
        )
        
        app.state.job_advisor_agent = JobAdvisorAgent(
            llm=llm,
            vector_search=vector_search  # 검색 전용 객체 주입
        )
<<<<<<< HEAD
        logger.info("초기화 완료")
        
        
=======
        logger.info("LLM과 에이전트 초기화 완료")

        # 라우터 등록
        logger.info("데이터베이스 초기화 및 라우터를 등록합니다.")
        database_initialize(app)
        from app.routes import chat_router
        app.include_router(chat_router.router, prefix="/api/v1")
        logger.info("데이터베이스 초기화 및 라우터 등록 완료")
>>>>>>> 4f12c3eb
    except Exception as e:
        logger.error(f"초기화 중 오류 발생: {str(e)}", exc_info=True)
        raise
        
    yield
    # 데이터베이스 종료
    database_shutdown()

    # shutdown
    logger.info("서버를 종료합니다...")

# FastAPI 앱 생성 시 lifespan 설정
app = FastAPI(lifespan=lifespan)

# CORS 설정
app.add_middleware(
    CORSMiddleware,
    allow_origins=settings.ALLOWED_ORIGINS,
    allow_credentials=True,
    allow_methods=["*"],
    allow_headers=["*"],
)

def signal_handler(sig, frame):
    """
    시그널 핸들러 - SIGINT(Ctrl+C)나 SIGTERM 시그널을 받으면 실행됨
    sig: 발생한 시그널 번호
    frame: 현재 스택 프레임
    """
    logger.info(f"\n시그널 {sig} 감지. 서버를 안전하게 종료합니다...")
    sys.exit(0)

@app.post("/api/v1/extract_info/")
async def extract_user_info(request: dict):
    try:
        user_message = request.get("user_message", "")
        response = app.state.job_advisor_agent.llm.invoke(
            EXTRACT_INFO_PROMPT.format(query=user_message)
        )
        info = json.loads(response)
        return info
    except Exception as e:
        logger.error(f"Info extraction error: {e}")
        return {}

if __name__ == "__main__":
    # Ctrl+C와 SIGTERM 시그널 핸들러 등록
    signal.signal(signal.SIGINT, signal_handler)
    signal.signal(signal.SIGTERM, signal_handler)
    
    try:
        # 개발 서버 실행
        uvicorn.run(
            "app.main:app",
            host="127.0.0.1",
            port=8000,
            reload=True,  # 코드 변경 시 자동 재시작
            reload_delay=1
        )
    except Exception as e:
        logger.error(f"서버 실행 중 오류 발생: {str(e)}")
        sys.exit(1)<|MERGE_RESOLUTION|>--- conflicted
+++ resolved
@@ -6,11 +6,6 @@
 from app.agents.job_advisor import JobAdvisorAgent
 from app.services.vector_store_ingest import VectorStoreIngest
 from app.services.vector_store_search import VectorStoreSearch
-<<<<<<< HEAD
-from app.utils.embeddings import SentenceTransformerEmbeddings
-=======
->>>>>>> 4f12c3eb
-
 import signal
 import sys
 import json
@@ -32,20 +27,7 @@
 async def lifespan(app: FastAPI):
     # startup
     try:
-<<<<<<< HEAD
-        # 임베딩 모델 초기화 - 공통으로 사용
-        embedding_model = SentenceTransformerEmbeddings("nlpai-lab/KURE-v1")
-        
-        logger.info("벡터 스토어를 초기화합니다. (ingest)")
-        ingest = VectorStoreIngest(embedding_model=embedding_model)
-        collection = ingest.setup_vector_store()
-        
-        logger.info("벡터 스토어 검색 객체를 초기화합니다. (search)")
-        vector_search = VectorStoreSearch(
-            collection=collection,
-            embedding_model=embedding_model
-        )
-=======
+
         logger.info("벡터 스토어를 초기화합니다. (ingest)")
         ingest = VectorStoreIngest()  # DB 생성/로드 담당
         collection = ingest.setup_vector_store()  # Chroma 객체
@@ -54,7 +36,7 @@
         vector_search = VectorStoreSearch(collection)
 
         logger.info("벡터 스토어 및 검색 객체 초기화 완료")
->>>>>>> 4f12c3eb
+
         
         # LLM과 에이전트 초기화
         logger.info("LLM과 에이전트를 초기화합니다.")
@@ -68,11 +50,7 @@
             llm=llm,
             vector_search=vector_search  # 검색 전용 객체 주입
         )
-<<<<<<< HEAD
-        logger.info("초기화 완료")
-        
-        
-=======
+
         logger.info("LLM과 에이전트 초기화 완료")
 
         # 라우터 등록
@@ -81,7 +59,7 @@
         from app.routes import chat_router
         app.include_router(chat_router.router, prefix="/api/v1")
         logger.info("데이터베이스 초기화 및 라우터 등록 완료")
->>>>>>> 4f12c3eb
+
     except Exception as e:
         logger.error(f"초기화 중 오류 발생: {str(e)}", exc_info=True)
         raise
