import uvicorn
from fastapi import FastAPI
from fastapi.middleware.cors import CORSMiddleware
from langchain_openai import ChatOpenAI
from app.core.config import settings
from app.agents.job_advisor import JobAdvisorAgent
from app.services.vector_store_ingest import VectorStoreIngest
from app.services.vector_store_search import VectorStoreSearch
import signal
import sys
import json
import logging
from contextlib import asynccontextmanager
from app.core.prompts import EXTRACT_INFO_PROMPT
from db import database_initialize, database_shutdown

# 로깅 설정을 더 자세하게
logging.basicConfig(
    level=logging.INFO,
    format='%(asctime)s [%(name)s] [%(levelname)s] %(message)s',
    datefmt='%Y-%m-%d %H:%M:%S'
)
logger = logging.getLogger(__name__)

# 앱 초기화 및 종료 관리
@asynccontextmanager
async def lifespan(app: FastAPI):
    # startup
    try:
<<<<<<< HEAD
        # 벡터 스토어 초기화
=======

>>>>>>> 4d1cb0bd
        logger.info("벡터 스토어를 초기화합니다. (ingest)")
        ingest = VectorStoreIngest()  # DB 생성/로드 담당
        collection = ingest.setup_vector_store()  # Chroma 객체
        
        logger.info("벡터 스토어 검색 객체를 초기화합니다. (search)")
        vector_search = VectorStoreSearch(collection)
        app.state.vector_search = vector_search  # 앱 상태에 저장

        logger.info("벡터 스토어 및 검색 객체 초기화 완료")

        
        # LLM과 에이전트 초기화
        logger.info("LLM과 에이전트를 초기화합니다.")
        llm = ChatOpenAI(
            model_name="gpt-4o-mini",
            temperature=0.7,
            request_timeout=30
        )
        app.state.llm = llm  # 앱 상태에 저장
        
        app.state.job_advisor_agent = JobAdvisorAgent(
            llm=llm,
            vector_search=vector_search  # 검색 전용 객체 주입
        )

        logger.info("LLM과 에이전트 초기화 완료")

        # 라우터 등록
        logger.info("데이터베이스 초기화 및 라우터를 등록합니다.")
        database_initialize(app)
        from app.routes import chat_router
        app.include_router(chat_router.router, prefix="/api/v1")
        logger.info("데이터베이스 초기화 및 라우터 등록 완료")

    except Exception as e:
        logger.error(f"초기화 중 오류 발생: {str(e)}", exc_info=True)
        raise
        
    yield
    # 데이터베이스 종료
    database_shutdown()

    # shutdown
    logger.info("서버를 종료합니다...")

# FastAPI 앱 생성 시 lifespan 설정
app = FastAPI(lifespan=lifespan)

# CORS 설정
app.add_middleware(
    CORSMiddleware,
    allow_origins=settings.ALLOWED_ORIGINS,
    allow_credentials=True,
    allow_methods=["*"],
    allow_headers=["*"],
)

def signal_handler(sig, frame):
    """
    시그널 핸들러 - SIGINT(Ctrl+C)나 SIGTERM 시그널을 받으면 실행됨
    sig: 발생한 시그널 번호
    frame: 현재 스택 프레임
    """
    logger.info(f"\n시그널 {sig} 감지. 서버를 안전하게 종료합니다...")
    sys.exit(0)

@app.post("/api/v1/extract_info/")
async def extract_user_info(request: dict):
    try:
        user_message = request.get("user_message", "")
<<<<<<< HEAD
        response = app.state.llm.invoke(EXTRACT_INFO_PROMPT.format(query=user_message))
=======
        response = app.state.job_advisor_agent.llm.invoke(
            EXTRACT_INFO_PROMPT.format(query=user_message)
        )
>>>>>>> 4d1cb0bd
        info = json.loads(response)
        return info
    except Exception as e:
        logger.error(f"Info extraction error: {e}")
        return {}

if __name__ == "__main__":
    # Ctrl+C와 SIGTERM 시그널 핸들러 등록
    signal.signal(signal.SIGINT, signal_handler)
    signal.signal(signal.SIGTERM, signal_handler)
    
    try:
        # 개발 서버 실행
        uvicorn.run(
            "app.main:app",
            host="127.0.0.1",
            port=8000,
            reload=True,  # 코드 변경 시 자동 재시작
            reload_delay=1
        )
    except Exception as e:
        logger.error(f"서버 실행 중 오류 발생: {str(e)}")
        sys.exit(1)<|MERGE_RESOLUTION|>--- conflicted
+++ resolved
@@ -27,11 +27,7 @@
 async def lifespan(app: FastAPI):
     # startup
     try:
-<<<<<<< HEAD
         # 벡터 스토어 초기화
-=======
-
->>>>>>> 4d1cb0bd
         logger.info("벡터 스토어를 초기화합니다. (ingest)")
         ingest = VectorStoreIngest()  # DB 생성/로드 담당
         collection = ingest.setup_vector_store()  # Chroma 객체
@@ -102,13 +98,7 @@
 async def extract_user_info(request: dict):
     try:
         user_message = request.get("user_message", "")
-<<<<<<< HEAD
         response = app.state.llm.invoke(EXTRACT_INFO_PROMPT.format(query=user_message))
-=======
-        response = app.state.job_advisor_agent.llm.invoke(
-            EXTRACT_INFO_PROMPT.format(query=user_message)
-        )
->>>>>>> 4d1cb0bd
         info = json.loads(response)
         return info
     except Exception as e:
