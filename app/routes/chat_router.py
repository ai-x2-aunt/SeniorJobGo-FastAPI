from fastapi import APIRouter, Request, Response
from pydantic import BaseModel
import logging
from app.models.schemas import ChatRequest, ChatResponse, JobPosting
<<<<<<< HEAD
import time

=======
from db.database import db
from bson import ObjectId
>>>>>>> 4f12c3eb
logger = logging.getLogger(__name__)

router = APIRouter()

# 이전 대화 내용을 저장할 딕셔너리
conversation_history = {}

@router.post("/chat/", response_model=ChatResponse)
async def chat(request: Request, chat_request: ChatRequest) -> ChatResponse:
    try:
        if db is None:
            raise Exception("db is None")
        else:
            print("db is not None")

        _id = request.cookies.get("sjgid")
        print(f"request.cookies: {request.cookies}")
        if _id:
            user = await db.users.find_one({"_id": ObjectId(_id)})
        else:
            raise Exception("쿠키에 사용자 아이디가 없습니다.")

        logger.info(f"[ChatRouter] 채팅 요청 시작")
        logger.info(f"[ChatRouter] 메시지: {chat_request.user_message}")
        logger.info(f"[ChatRouter] 프로필: {chat_request.user_profile}")
        
        # 응답 시작 시간 기록
        start_time = time.time()
        
        job_advisor_agent = request.app.state.job_advisor_agent
        if job_advisor_agent is None:
            logger.error("[ChatRouter] job_advisor_agent가 초기화되지 않음")
            return {
                "error": "서버 초기화 중입니다. 잠시 후 다시 시도해주세요.",
                "processingTime": 0
            }
        
        try:
            response = await job_advisor_agent.chat(
                query=chat_request.user_message,
                user_profile=chat_request.user_profile
            )

            legacy_messages = user["messages"] or []  # None일 경우 빈 배열로 초기화
            chat_index = len(legacy_messages)

            user_message = {
                "role": "user",
                "content": chat_request.user_message,
                "index": chat_index
            }

            bot_message = {
                "role": "bot",
                "content": response,
                "index": chat_index + 1
            }

            db.users.update_one({"_id": ObjectId(_id)}, {"$set": {"messages": [*legacy_messages, user_message, bot_message]}})
            logger.info("[ChatRouter] 응답 생성 완료")
            
            # 처리 시간 계산
            processing_time = time.time() - start_time
            response["processingTime"] = round(processing_time, 2)
            
        except Exception as chat_error:
            logger.error(f"[ChatRouter] chat 메서드 실행 중 에러: {str(chat_error)}", exc_info=True)
            raise

        logger.info(f"Response: {response.get("jobPostings")}")  # 응답 내용 로그 추가
        # 2) dict → ChatResponse
        job_postings_list = []
        for idx, jp in enumerate(response.get("jobPostings", [])):
            job_postings_list.append(JobPosting(
                id=jp.get("id", "no_id"),
                location=jp.get("location", ""),
                company=jp.get("company", ""),
                title=jp.get("title", ""),
                salary=jp.get("salary", ""),
                workingHours=jp.get("workingHours", "정보없음"),
                description=jp.get("description", ""),
                rank=jp.get("rank", idx+1)
            ))

        response_model = ChatResponse(
            message=response.get("message", ""),
            jobPostings=job_postings_list,
            type=response.get("type", "info"),
            user_profile=response.get("user_profile", {})
        )
        return response_model
        
    except Exception as e:
        logger.error(f"[ChatRouter] 전체 처리 중 에러: {str(e)}", exc_info=True)
        return {
            "type": "error",
            "message": "처리 중 오류가 발생했습니다.",
            "jobPostings": [],
            "processingTime": 0
        } <|MERGE_RESOLUTION|>--- conflicted
+++ resolved
@@ -2,13 +2,10 @@
 from pydantic import BaseModel
 import logging
 from app.models.schemas import ChatRequest, ChatResponse, JobPosting
-<<<<<<< HEAD
-import time
 
-=======
 from db.database import db
 from bson import ObjectId
->>>>>>> 4f12c3eb
+
 logger = logging.getLogger(__name__)
 
 router = APIRouter()
