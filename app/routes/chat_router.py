from fastapi import APIRouter, Request, Response
from pydantic import BaseModel
import logging
from app.models.schemas import ChatRequest, ChatResponse, JobPosting
from db.database import db

logger = logging.getLogger(__name__)

router = APIRouter()

# 이전 대화 내용을 저장할 딕셔너리
conversation_history = {}

<<<<<<< HEAD
@router.post("/chat/", response_model=ChatResponse)
async def chat(request: Request, chat_request: ChatRequest) -> ChatResponse:
=======
class ChatRequest(BaseModel):
    user_message: str
    user_profile: dict = None
    session_id: str = "default_session"

@router.post("/chat/")
async def chat(request: Request, chat_request: ChatRequest, response: Response):
>>>>>>> c5f2a41f
    try:
        if db is None:
            raise Exception("db is None")
        else:
            print("db is not None")

        logger.info(f"[ChatRouter] 채팅 요청 시작")
        logger.info(f"[ChatRouter] 메시지: {chat_request.user_message}")
        logger.info(f"[ChatRouter] 프로필: {chat_request.user_profile}")
        
        job_advisor_agent = request.app.state.job_advisor_agent
        if job_advisor_agent is None:
            logger.error("[ChatRouter] job_advisor_agent가 초기화되지 않음")
            return {"error": "서버 초기화 중입니다. 잠시 후 다시 시도해주세요."}
        
        try:
            response = await job_advisor_agent.chat(
                query=chat_request.user_message,
                user_profile=chat_request.user_profile
            )

            # 쿠키를 사용해서 사용자 아이디를 가져오려고 하였으나 아직 쿠키를 구현하지 않아서 임시로 테스트 아이디를 사용함.
            # _id = request.cookies["jobgo_original_id"]
            # if _id is None:
            user = await db.users.find_one({"id": "test", "provider": "local"})
            try: 
                _id = str(user.inserted_id)
                print(_id)
            except:
                _id = "67a456e80ed048faeffa33dd"
                print("test 고유 아이디 사용")

            if user is None:
                raise Exception("user is None")
            else:
                print("user: ", user)

            legacy_messages = user["messages"] or []  # None일 경우 빈 배열로 초기화
            chat_index = len(legacy_messages)

            user_message = {
                "role": "user",
                "content": chat_request.user_message,
                "index": chat_index
            }

            bot_message = {
                "role": "bot",
                "content": response,
                "index": chat_index + 1
            }

            db.users.update_one({"id": "test", "provider": "local"}, {"$set": {"messages": [*legacy_messages, user_message, bot_message]}})
            print("메시지 업데이트 완료")
            logger.info("[ChatRouter] 응답 생성 완료")
        except Exception as chat_error:
            logger.error(f"[ChatRouter] chat 메서드 실행 중 에러: {str(chat_error)}", exc_info=True)
            raise

        logger.info(f"Response: {response.get("jobPostings")}")  # 응답 내용 로그 추가
        # 2) dict → ChatResponse
        job_postings_list = []
        for idx, jp in enumerate(response.get("jobPostings", [])):
            job_postings_list.append(JobPosting(
                id=jp.get("id", "no_id"),
                location=jp.get("location", ""),
                company=jp.get("company", ""),
                title=jp.get("title", ""),
                salary=jp.get("salary", ""),
                workingHours=jp.get("workingHours", "정보없음"),
                description=jp.get("description", ""),
                rank=jp.get("rank", idx+1)
            ))

        response_model = ChatResponse(
            message=response.get("message", ""),
            jobPostings=job_postings_list,
            type=response.get("type", "info"),
            user_profile=response.get("user_profile", {})
        )
        return response_model
        
    except Exception as e:
        logger.error(f"[ChatRouter] 전체 처리 중 에러: {str(e)}", exc_info=True)
        return {
            "type": "error",
            "message": "처리 중 오류가 발생했습니다.",
            "jobPostings": []
        } <|MERGE_RESOLUTION|>--- conflicted
+++ resolved
@@ -11,10 +11,6 @@
 # 이전 대화 내용을 저장할 딕셔너리
 conversation_history = {}
 
-<<<<<<< HEAD
-@router.post("/chat/", response_model=ChatResponse)
-async def chat(request: Request, chat_request: ChatRequest) -> ChatResponse:
-=======
 class ChatRequest(BaseModel):
     user_message: str
     user_profile: dict = None
@@ -22,7 +18,6 @@
 
 @router.post("/chat/")
 async def chat(request: Request, chat_request: ChatRequest, response: Response):
->>>>>>> c5f2a41f
     try:
         if db is None:
             raise Exception("db is None")
