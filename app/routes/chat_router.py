--- conflicted
+++ resolved
@@ -5,15 +5,12 @@
 
 from db.database import db
 from bson import ObjectId
-<<<<<<< HEAD
 from app.agents.job_advisor import JobAdvisorAgent
 from app.agents.chat_agent import ChatAgent
 from app.services.vector_store_search import VectorStoreSearch
 from langchain_openai import ChatOpenAI
 import os
 import json
-=======
->>>>>>> 4d1cb0bd
 
 logger = logging.getLogger(__name__)
 
@@ -58,13 +55,8 @@
         logger.info(f"[ChatRouter] 메시지: {chat_request.user_message}")
         logger.info(f"[ChatRouter] 프로필: {chat_request.user_profile}")
         
-<<<<<<< HEAD
-=======
-        # 응답 시작 시간 기록
-        start_time = time.time()
         
         job_advisor_agent = request.app.state.job_advisor_agent
->>>>>>> 4d1cb0bd
         if job_advisor_agent is None:
             logger.error("[ChatRouter] job_advisor_agent가 초기화되지 않음")
             return {
@@ -132,7 +124,6 @@
         return {
             "type": "error",
             "message": "처리 중 오류가 발생했습니다.",
-<<<<<<< HEAD
             "jobPostings": []
         }
 
@@ -267,9 +258,4 @@
     except Exception as e:
         logger.error(f"Training search error: {str(e)}")
         logger.error("상세 에러:", exc_info=True)  # 상세 에러 스택트레이스 출력
-        raise HTTPException(status_code=500, detail=str(e)) 
-=======
-            "jobPostings": [],
-            "processingTime": 0
-        } 
->>>>>>> 4d1cb0bd
+        raise HTTPException(status_code=500, detail=str(e)) 