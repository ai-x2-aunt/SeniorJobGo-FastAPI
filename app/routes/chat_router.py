--- conflicted
+++ resolved
@@ -1,10 +1,4 @@
-<<<<<<< HEAD
-from fastapi import APIRouter, Request, Response, HTTPException, Depends
-from fastapi.responses import StreamingResponse
-from pydantic import BaseModel
-=======
 # 패키지 임포트
->>>>>>> b9c71c10
 import logging
 import time
 from fastapi import APIRouter, Request, HTTPException, Depends
@@ -21,32 +15,12 @@
 from db.database import db
 from db.routes_auth import get_user_info_by_cookie
 from db.routes_chat import add_chat_message
-<<<<<<< HEAD
-from bson import ObjectId
-from app.agents.job_advisor import JobAdvisorAgent
-from app.agents.chat_agent import ChatAgent
-
-import os
-import json
-import time
-from typing import Optional, Dict, Any
-from app.agents.policy_agent import query_policy_agent
-
-=======
->>>>>>> b9c71c10
 
 # 로깅 설정
 logger = logging.getLogger(__name__)
 
 # 라우터 설정
 router = APIRouter()
-
-# 정책 검색 요청 모델 정의
-class PolicySearchRequest(BaseModel):
-    """정책 검색 요청 모델"""
-    user_message: str
-    user_profile: Dict = {}
-    session_id: Optional[str] = None
 
 # 이전 대화 내용을 저장할 딕셔너리
 conversation_history = {}
