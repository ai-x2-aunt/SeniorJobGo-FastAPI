# 패키지 임포트
import logging
import time
from fastapi import APIRouter, Request, HTTPException, Depends

# 에이전트 관련 임포트
from app.agents.chat_agent import ChatAgent
<<<<<<< HEAD
from app.agents.flow_graph import build_flow_graph
from app.models.flow_state import FlowState
from app.agents.ner_extractor import extract_ner
from db.routes_auth import get_user_info_by_cookie
import os
import json
import time
from typing import List, Dict
from datetime import datetime
from app.agents.meal_agent import MealAgent
from app.services.data_client import PublicDataClient
=======
from app.agents.job_advisor import JobAdvisorAgent
from app.agents.policy_agent import query_policy_agent

# 스키마 관련 임포트
from app.models.schemas import ChatRequest, ChatResponse, JobPosting, PolicySearchRequest, TrainingCourse

# 데이터베이스 관련 임포트
from db.database import db
from db.routes_auth import get_user_info_by_cookie
from db.routes_chat import add_chat_message
>>>>>>> 1aaebc6b

# 로깅 설정
logger = logging.getLogger(__name__)

# 라우터 설정
router = APIRouter()

# 이전 대화 내용을 저장할 딕셔너리
conversation_history = {}

# 의존성 함수들
def get_llm(request: Request):
    """LLM 의존성 함수"""
    return request.app.state.llm

def get_vector_search(request: Request):
    """벡터 검색 의존성 함수"""
    return request.app.state.vector_search

def get_job_advisor_agent(request: Request):
    """직업 상담사 에이전트 의존성 함수"""
    return request.app.state.job_advisor_agent

def get_chat_agent(request: Request, llm=Depends(get_llm)):
    """채팅 에이전트 의존성 함수"""
    return ChatAgent(llm=llm)

async def format_chat_history(user_id: str, limit: int = 3) -> str:
    """MongoDB에서 최근 N개의 메시지만 가져와서 문자열로 변환"""
    try:
        # 최근 메시지만 가져오기
        chat_result = await db.users.aggregate([
            {"$match": {"_id": ObjectId(user_id)}},
            {"$project": {
                "messages": {"$slice": ["$messages", -limit]}  # 최근 limit개만 가져오기
            }}
        ]).to_list(1)
        
        if not chat_result:
            return ""
            
        messages = chat_result[0].get("messages", [])
        history = []
        
        for msg in messages:
            role = msg.get("role", "")
            content = msg.get("content", "")
            if role == "user":
                history.append(f"User: {content}")
            elif role == "bot":
                history.append(f"Assistant: {content}")
                
        return "\n".join(history)
        
    except Exception as e:
        logger.error(f"대화 이력 조회 중 오류: {str(e)}")
        return ""

async def save_chat_message(user_id: str, message: Dict) -> bool:
    """새로운 메시지를 사용자의 대화 기록에 저장"""
    try:
        await db.users.update_one(
            {"_id": ObjectId(user_id)},
            {"$push": {"messages": message}}
        )
        return True
    except Exception as e:
        logger.error(f"메시지 저장 중 오류: {str(e)}")
        return False

@router.post("/chat/", response_model=ChatResponse)
<<<<<<< HEAD
async def chat(request: Request, chat_request: ChatRequest) -> ChatResponse:
    """채팅 API"""
=======
async def chat(
    request: Request,
    chat_request: ChatRequest,
    job_advisor_agent: JobAdvisorAgent = Depends(get_job_advisor_agent)
) -> ChatResponse:
    """채팅 라우터"""
    start_time = time.time()
>>>>>>> 1aaebc6b
    try:
        # 요청 시작 로깅
        logger.info("="*50)
        logger.info("[ChatRouter] 새로운 채팅 요청 시작")
        logger.info(f"[ChatRouter] 요청 메시지: {chat_request.user_message}")
        logger.info(f"[ChatRouter] 사용자 프로필: {chat_request.user_profile}")    
        
        # DB 체크
        if db is None:
            logger.error("[ChatRouter] DB 연결 없음")
            raise Exception("DB connection is None")

        # 쿠키에서 사용자 정보 조회
        user = None
        try:
            user = await get_user_info_by_cookie(request)
        except:
            logger.error(f"[ChatRouter] 쿠키에서 사용자 정보 조회 중 오류 발생 - 기본 응답 반환")
            return ChatResponse(
                message=chat_request.user_message,
<<<<<<< HEAD
                type="error",
                error_message="사용자 정보를 찾을 수 없습니다."
            )

        # 최근 5개의 대화 이력만 가져오기
        chat_history = await format_chat_history(str(user["_id"]), limit=5)
=======
                jobPostings=[],
                trainingCourses=[],
                type="info",
                user_profile=chat_request.user_profile or {}
            )
>>>>>>> 1aaebc6b

        # NER 추출
        extracted_ner = await extract_ner(
            user_input=chat_request.user_message,
            llm=request.app.state.llm,
            user_profile=chat_request.user_profile
        )

        # 워크플로우 초기 상태 설정
        initial_state = FlowState(
            query=chat_request.user_message,
            chat_history=chat_history,  # 포맷된 chat_history 사용
            user_profile=chat_request.user_profile or {},
            agent_type="",
            agent_reason="",
            tool_response=None,
            final_response={},
            error_message="",
            jobPostings=[],
            trainingCourses=[],
            policyPostings=[],
            mealPostings=[],
            messages=[],
            user_ner=extracted_ner,
            supervisor=request.app.state.supervisor  # Supervisor 인스턴스 전달
        )

        # 워크플로우 생성
        workflow = await build_flow_graph(llm=request.app.state.llm)

        # 워크플로우 실행
        final_state = await workflow.ainvoke(
            initial_state,
            {"configurable": {"thread_id": str(user["_id"])}}
        )
        
        logger.info(f"[ChatRouter] 워크플로우 결과 - State: {final_state}")
        
        # 최종 응답 변환
        try:
            # AddableValuesDict -> dict 변환
            if hasattr(final_state, "value"):
                final_state_dict = final_state.value
            else:
                final_state_dict = final_state

            response = ChatResponse(
                message=final_state_dict.get("final_response", {}).get("message", ""),
                type=final_state_dict.get("final_response", {}).get("type", "chat"),
                jobPostings=final_state_dict.get("jobPostings", []),
                trainingCourses=final_state_dict.get("trainingCourses", []),
                policyPostings=final_state_dict.get("policyPostings", []),
                mealPostings=final_state_dict.get("mealPostings", []),
                user_profile=chat_request.user_profile or {}
            )
            
<<<<<<< HEAD
            logger.info(f"[ChatRouter] 최종 응답: {response}")

            # 사용자 메시지 저장
            user_message = {
                "role": "user",
                "content": chat_request.user_message,
                "timestamp": datetime.now(),
                "type": "chat"
            }
            await save_chat_message(user["_id"], user_message)
            
            # 응답 생성 후
            bot_message = {
                "role": "bot",
                "content": response.message,
                "timestamp": datetime.now(),
                "type": response.type,
                "metadata": {
                    "jobPostings": len(response.jobPostings),
                    "trainingCourses": len(response.trainingCourses),
                    "policyPostings": len(response.policyPostings),
                    "mealPostings": len(response.mealPostings)
                }
            }
            await save_chat_message(user["_id"], bot_message)
            
            return response
=======
        except Exception as chat_error:
            logger.error("[ChatRouter] JobAdvisorAgent.chat 실행 중 에러", exc_info=True)
            raise chat_error
        
        # 가격 필터링이 필요한 경우
        if response.get("type") == "training" and any(word in chat_request.user_message for word in ["저렴한", "저렴하게", "싼", "무료로", "비용이", "학비가"]):
            courses = response.get("trainingCourses", [])
            filtered_courses = []
            for course in courses:
                try:
                    cost = int(course.get("cost", "0").replace(",", "").replace("원", ""))
                    if cost <= 300000:  # 30만원 이하
                        filtered_courses.append(course)
                except ValueError:
                    continue
            
            if filtered_courses:
                response["trainingCourses"] = filtered_courses
                response["message"] = f"30만원 이하의 저렴한 훈련과정 {len(filtered_courses)}개를 찾았습니다."
            else:
                response["message"] = "죄송합니다. 조건에 맞는 저렴한 훈련과정을 찾지 못했습니다."

        # 메시지 저장
        try:
            await add_chat_message(user, chat_request.user_message, response.get("message", ""))
            logger.info("[ChatRouter] 메시지 저장 완료")
        except:
            logger.error("[ChatRouter] 메시지 저장 중 에러", exc_info=True)
            # 메시지 저장 실패는 치명적이지 않으므로 계속 진행
>>>>>>> 1aaebc6b

        except Exception as parse_error:
            logger.error(f"[ChatRouter] 응답 변환 중 오류: {str(parse_error)}")
            logger.error(f"[ChatRouter] final_state 타입: {type(final_state)}")
            logger.error(f"[ChatRouter] final_state 내용: {final_state}")
            
            return ChatResponse(
                message="죄송합니다. 응답 처리 중 문제가 발생했습니다.",
                type="error",
                jobPostings=[],
                trainingCourses=[],
                policyPostings=[],
                mealPostings=[],
                user_profile=chat_request.user_profile or {}
            )
        
    except Exception as e:
        logger.error(f"[ChatRouter] 처리 중 오류: {str(e)}", exc_info=True)
        return ChatResponse(
            message="죄송합니다. 응답 처리 중 문제가 발생했습니다.",
            type="error",
            jobPostings=[],
            trainingCourses=[],
            policyPostings=[],
            mealPostings=[],
            user_profile=chat_request.user_profile or {}
        )

# 훈련정보 검색 엔드포인트 추가
@router.post("/training/search")
async def search_training(
    chat_request: ChatRequest,
    job_advisor_agent: JobAdvisorAgent = Depends(get_job_advisor_agent)
):
    try:
        # 대화 문맥 확인
        context = chat_request.context if hasattr(chat_request, 'context') else {}
        mode = context.get('mode', 'training')
        
        if mode != 'training':
            return {
                "message": "훈련정보 검색을 위해 기본 정보를 입력해주세요.",
                "trainingCourses": [],
                "type": "info"
            }

        # work24 API에서 훈련정보 가져오기
        from work24.training_collector import TrainingCollector
        collector = TrainingCollector()
        
        # 사용자 프로필에서 검색 조건 추출
        user_profile = chat_request.user_profile or {}
        
        # API 검색 파라미터 설정
        search_params = {
            "srchTraProcessNm": "",  # 기본값 빈 문자열
            "srchTraArea1": "11",  # 기본 서울
            "srchTraArea2": "",    # 상세 지역
            "srchTraStDt": "",     # 시작일
            "srchTraEndDt": "",    # 종료일
            "pageSize": 100,        # 검색 결과 수
            "outType": "1",        # 리스트 형태
            "sort": "ASC",        # 최신순
            "sortCol": "TRNG_BGDE" # 훈련시작일 기준
        }
        
        # 지역 정보 처리 개선
        location = user_profile.get("location", "")
        if location:
            area_codes = {
                "서울": "11", "경기": "41", "인천": "28",
                "부산": "26", "대구": "27", "광주": "29",
                "대전": "30", "울산": "31", "세종": "36",
                "강원": "42", "충북": "43", "충남": "44",
                "전북": "45", "전남": "46", "경북": "47",
                "경남": "48", "제주": "50"
            }
            
            # 지역명에서 시/도 추출
            for area, code in area_codes.items():
                if area in location:
                    search_params["srchTraArea1"] = code
                    break
                    
            # 상세 지역 처리
            if "서울" in location:
                districts = {
                    "강남구": "GN", "강동구": "GD", "강북구": "GB",
                    "강서구": "GS", "관악구": "GA", "광진구": "GJ",
                    "구로구": "GR", "금천구": "GC", "노원구": "NW",
                    "도봉구": "DB", "동대문구": "DD", "동작구": "DJ",
                    "마포구": "MP", "서대문구": "SD", "서초구": "SC",
                    "성동구": "SD", "성북구": "SB", "송파구": "SP",
                    "양천구": "YC", "영등포구": "YD", "용산구": "YS",
                    "은평구": "EP", "종로구": "JR", "중구": "JG",
                    "중랑구": "JL"
                }
                for district, code in districts.items():
                    if district in location:
                        search_params["srchTraArea2"] = code
                        break
                
        # 관심분야 키워드 매핑 개선
        interests = user_profile.get("interests", "").lower()
        if interests:
            keyword_mapping = {
                "it": ["정보", "IT", "컴퓨터", "프로그래밍", "소프트웨어"],
                "요양": ["요양", "복지", "간호", "의료", "보건"],
                "조리": ["조리", "요리", "식품", "외식", "주방"],
                "사무": ["사무", "행정", "경영", "회계", "총무"],
                "서비스": ["서비스", "고객", "판매", "영업", "상담"],
                "제조": ["제조", "생산", "가공", "기계", "설비"]
            }
            
            keywords = []
            for category, category_keywords in keyword_mapping.items():
                if any(kw in interests for kw in [category, *category_keywords]):
                    keywords.extend(category_keywords)
            
            if keywords:
                search_params["srchTraProcessNm"] = ",".join(set(keywords))
        elif chat_request.user_message:
            # 사용자 메시지에서 키워드 추출 개선
            message_keywords = [
                word for word in chat_request.user_message.split() 
                if len(word) >= 2 and not any(c in word for c in ".,?! ")
            ]
            if message_keywords:
                search_params["srchTraProcessNm"] = ",".join(message_keywords[:3])
        
        # Work24 API 호출
        courses = collector._fetch_training_list("tomorrow", search_params)
        
        if not courses:
            return {
                "message": "현재 조건에 맞는 훈련과정이 없습니다. 다른 조건으로 찾아보시겠어요?",
                "trainingCourses": [],
                "type": "info"
            }
            
        # 최대 5개 과정만 반환
        top_courses = courses[:5]
        
        # 응답 데이터 구성
        training_courses = []
        for course in top_courses:
            training_courses.append({
                "id": course.get("trprId", ""),
                "title": course.get("title", ""),
                "institute": course.get("subTitle", ""),
                "location": course.get("address", ""),
                "period": f"{course.get('traStartDate', '')} ~ {course.get('traEndDate', '')}",
                "startDate": course.get("traStartDate", ""),
                "endDate": course.get("traEndDate", ""),
                "cost": f"{int(course.get('courseMan', 0)):,}원",
                "description": course.get("contents", ""),
                "target": course.get("trainTarget", ""),
                "ncsCd": course.get("ncsCd", ""),
                "yardMan": course.get("yardMan", ""),
                "titleLink": course.get("titleLink", ""),
                "telNo": course.get("telNo", "")
            })
            
        return {
            "message": f"'{chat_request.user_message}' 검색 결과, {len(training_courses)}개의 훈련과정을 찾았습니다.",
            "trainingCourses": training_courses,
            "type": "training",
            "context": {
                "mode": "training",
                "lastQuery": chat_request.user_message,
                "userProfile": user_profile
            }
        }
        
    except Exception as e:
        logger.error(f"Training search error: {str(e)}")
        logger.error("상세 에러:", exc_info=True)
<<<<<<< HEAD
        raise HTTPException(status_code=500, detail=str(e)) 
    

# policy
@router.post("/policy/search", response_model=ChatResponse)
async def search_policies(request: ChatRequest):
    try:
        from app.agents.policy_agent import query_policy_agent
        logger.info(f"[PolicySearch] 정책 검색 요청: {request.user_message}")
        
        result = await query_policy_agent(request.user_message)
        logger.info(f"[PolicySearch] 검색 결과: {result}")
        
        # ChatResponse 형식으로 변환
        response = ChatResponse(
            message=result.get("message", ""),
            type="policy",
            jobPostings=[],
            trainingCourses=[],
            policyPostings=result.get("policyPostings", []),
            mealPostings=[],
            user_profile=request.user_profile or {}
        )
        
        return response
        
=======
        raise HTTPException(status_code=500, detail=str(e))

# policy
@router.post("/policy/search")
async def search_policies(request: PolicySearchRequest):
    try:
        logger.info(f"[PolicySearch] 정책 검색 요청: {request.user_message}")
        result = query_policy_agent(request.user_message)
        logger.info(f"[PolicySearch] 검색 결과: {result}")
        return result
>>>>>>> 1aaebc6b
    except Exception as e:
        logger.error(f"[PolicySearch] 오류 발생: {str(e)}")
        raise HTTPException(
            status_code=500,
            detail="정책 검색 중 오류가 발생했습니다."
<<<<<<< HEAD
        )
    
# meals
@router.post("/meals/search")
async def search_meals(request: Request, chat_request: ChatRequest):
    try:
        # MealAgent 인스턴스 생성
        meal_agent = MealAgent(data_client=PublicDataClient(), llm=request.app.state.llm)
        
        logger.info(f"[MealSearch] 무료급식소 검색 요청: {chat_request.user_message}")
        result = await meal_agent.query_meal_agent(chat_request.user_message)
        logger.info(f"[MealSearch] 검색 결과: {result}")
        return result
    except Exception as e:
        logger.error(f"[MealSearch] 오류 발생: {str(e)}")
        raise HTTPException(
            status_code=500,
            detail="식사 검색 중 오류가 발생했습니다."

        )
          
          
          
=======
        )
>>>>>>> 1aaebc6b
<|MERGE_RESOLUTION|>--- conflicted
+++ resolved
@@ -5,7 +5,7 @@
 
 # 에이전트 관련 임포트
 from app.agents.chat_agent import ChatAgent
-<<<<<<< HEAD
+
 from app.agents.flow_graph import build_flow_graph
 from app.models.flow_state import FlowState
 from app.agents.ner_extractor import extract_ner
@@ -17,18 +17,7 @@
 from datetime import datetime
 from app.agents.meal_agent import MealAgent
 from app.services.data_client import PublicDataClient
-=======
-from app.agents.job_advisor import JobAdvisorAgent
-from app.agents.policy_agent import query_policy_agent
-
-# 스키마 관련 임포트
-from app.models.schemas import ChatRequest, ChatResponse, JobPosting, PolicySearchRequest, TrainingCourse
-
-# 데이터베이스 관련 임포트
-from db.database import db
-from db.routes_auth import get_user_info_by_cookie
-from db.routes_chat import add_chat_message
->>>>>>> 1aaebc6b
+
 
 # 로깅 설정
 logger = logging.getLogger(__name__)
@@ -100,18 +89,10 @@
         return False
 
 @router.post("/chat/", response_model=ChatResponse)
-<<<<<<< HEAD
+
 async def chat(request: Request, chat_request: ChatRequest) -> ChatResponse:
     """채팅 API"""
-=======
-async def chat(
-    request: Request,
-    chat_request: ChatRequest,
-    job_advisor_agent: JobAdvisorAgent = Depends(get_job_advisor_agent)
-) -> ChatResponse:
-    """채팅 라우터"""
-    start_time = time.time()
->>>>>>> 1aaebc6b
+
     try:
         # 요청 시작 로깅
         logger.info("="*50)
@@ -132,20 +113,14 @@
             logger.error(f"[ChatRouter] 쿠키에서 사용자 정보 조회 중 오류 발생 - 기본 응답 반환")
             return ChatResponse(
                 message=chat_request.user_message,
-<<<<<<< HEAD
+
                 type="error",
                 error_message="사용자 정보를 찾을 수 없습니다."
             )
 
         # 최근 5개의 대화 이력만 가져오기
         chat_history = await format_chat_history(str(user["_id"]), limit=5)
-=======
-                jobPostings=[],
-                trainingCourses=[],
-                type="info",
-                user_profile=chat_request.user_profile or {}
-            )
->>>>>>> 1aaebc6b
+
 
         # NER 추출
         extracted_ner = await extract_ner(
@@ -202,7 +177,7 @@
                 user_profile=chat_request.user_profile or {}
             )
             
-<<<<<<< HEAD
+
             logger.info(f"[ChatRouter] 최종 응답: {response}")
 
             # 사용자 메시지 저장
@@ -230,37 +205,7 @@
             await save_chat_message(user["_id"], bot_message)
             
             return response
-=======
-        except Exception as chat_error:
-            logger.error("[ChatRouter] JobAdvisorAgent.chat 실행 중 에러", exc_info=True)
-            raise chat_error
-        
-        # 가격 필터링이 필요한 경우
-        if response.get("type") == "training" and any(word in chat_request.user_message for word in ["저렴한", "저렴하게", "싼", "무료로", "비용이", "학비가"]):
-            courses = response.get("trainingCourses", [])
-            filtered_courses = []
-            for course in courses:
-                try:
-                    cost = int(course.get("cost", "0").replace(",", "").replace("원", ""))
-                    if cost <= 300000:  # 30만원 이하
-                        filtered_courses.append(course)
-                except ValueError:
-                    continue
-            
-            if filtered_courses:
-                response["trainingCourses"] = filtered_courses
-                response["message"] = f"30만원 이하의 저렴한 훈련과정 {len(filtered_courses)}개를 찾았습니다."
-            else:
-                response["message"] = "죄송합니다. 조건에 맞는 저렴한 훈련과정을 찾지 못했습니다."
-
-        # 메시지 저장
-        try:
-            await add_chat_message(user, chat_request.user_message, response.get("message", ""))
-            logger.info("[ChatRouter] 메시지 저장 완료")
-        except:
-            logger.error("[ChatRouter] 메시지 저장 중 에러", exc_info=True)
-            # 메시지 저장 실패는 치명적이지 않으므로 계속 진행
->>>>>>> 1aaebc6b
+
 
         except Exception as parse_error:
             logger.error(f"[ChatRouter] 응답 변환 중 오류: {str(parse_error)}")
@@ -438,10 +383,9 @@
     except Exception as e:
         logger.error(f"Training search error: {str(e)}")
         logger.error("상세 에러:", exc_info=True)
-<<<<<<< HEAD
+
         raise HTTPException(status_code=500, detail=str(e)) 
     
-
 # policy
 @router.post("/policy/search", response_model=ChatResponse)
 async def search_policies(request: ChatRequest):
@@ -465,24 +409,12 @@
         
         return response
         
-=======
-        raise HTTPException(status_code=500, detail=str(e))
-
-# policy
-@router.post("/policy/search")
-async def search_policies(request: PolicySearchRequest):
-    try:
-        logger.info(f"[PolicySearch] 정책 검색 요청: {request.user_message}")
-        result = query_policy_agent(request.user_message)
-        logger.info(f"[PolicySearch] 검색 결과: {result}")
-        return result
->>>>>>> 1aaebc6b
     except Exception as e:
         logger.error(f"[PolicySearch] 오류 발생: {str(e)}")
         raise HTTPException(
             status_code=500,
             detail="정책 검색 중 오류가 발생했습니다."
-<<<<<<< HEAD
+
         )
     
 # meals
@@ -502,10 +434,4 @@
             status_code=500,
             detail="식사 검색 중 오류가 발생했습니다."
 
-        )
-          
-          
-          
-=======
-        )
->>>>>>> 1aaebc6b
+        )