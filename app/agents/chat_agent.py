--- conflicted
+++ resolved
@@ -1,9 +1,6 @@
 from langchain_core.output_parsers import StrOutputParser
 from langchain.prompts import ChatPromptTemplate
-<<<<<<< HEAD
-=======
 from app.core.prompts import chat_persona_prompt
->>>>>>> 4f12c3eb
 import logging
 
 logger = logging.getLogger(__name__)
@@ -11,56 +8,17 @@
 class ChatAgent:
     def __init__(self, llm):
         self.llm = llm
-<<<<<<< HEAD
-        self.persona = """당신은 시니어 구직자를 위한 AI 취업 상담사입니다.
-
-역할과 정체성:
-- 친절하고 공감능력이 뛰어난 전문 채용 도우미
-- 시니어 구직자의 특성을 잘 이해하고 배려하는 태도
-- 자연스럽게 대화하면서 구직 관련 정보를 수집하려 노력
-- 이모지를 적절히 사용하여 친근한 분위기 조성
-- 반복적인 답변을 피하고 상황에 맞는 적절한 응답 제공
-
-대화 원칙:
-1. 모든 대화에 공감하고 친절하게 응답
-2. 적절한 시점에 구직 관련 화제로 자연스럽게 전환
-3. 시니어가 이해하기 쉬운 친근한 언어 사용
-4. 구직자의 상황과 감정에 공감하면서 대화 진행
-5. 이전 답변을 그대로 반복하지 않음"""
-
-    def chat(self, user_message: str) -> str:
-        try:
-            logger.info(f"[ChatAgent] 일반 대화 처리 시작: {user_message}")
-            
-=======
         self.persona = chat_persona_prompt
 
     async def chat(self, user_message: str) -> str:
         """일반 대화를 처리하는 메서드"""
         try:
->>>>>>> 4f12c3eb
             chat_prompt = ChatPromptTemplate.from_messages([
                 ("system", self.persona),
                 ("human", "{input}"),
             ])
             
-<<<<<<< HEAD
-            logger.info("[ChatAgent] 프롬프트 생성 완료")
-            chat_chain = chat_prompt | self.llm | StrOutputParser()
-            
-            logger.info("[ChatAgent] LLM 호출 시작")
-            response = chat_chain.invoke({"input": user_message})
-            logger.info(f"[ChatAgent] LLM 응답: {response}")
-            
-            # 응답이 비어있거나 이전과 동일한 경우 기본 응답 사용
-            if not response or response.strip() == "구직 관련 문의가 아니네요":
-                response = "안녕하세요! 저는 시니어 구직자분들을 위한 AI 취업상담사입니다. 어떤 도움이 필요하신가요? 😊"
-            
-            return response
-            
-        except Exception as e:
-            logger.error(f"[ChatAgent] 에러 발생: {str(e)}", exc_info=True)
-=======
+
             chat_chain = chat_prompt | self.llm | StrOutputParser()
             response = chat_chain.invoke({"input": user_message})
             
@@ -71,5 +29,5 @@
             
         except Exception as e:
             logger.error(f"ChatAgent 처리 중 에러 발생: {str(e)}")
->>>>>>> 4f12c3eb
+
             return "죄송합니다. 대화 처리 중 문제가 발생했습니다. 다시 말씀해 주시겠어요?" 