--- conflicted
+++ resolved
@@ -11,11 +11,8 @@
 import os
 import json
 
-<<<<<<< HEAD
-from langchain_community.chat_models import ChatOpenAI
-=======
 from langchain_openai import ChatOpenAI
->>>>>>> 4f12c3eb
+
 from langchain.prompts import PromptTemplate
 from langchain.schema.runnable import Runnable
 
@@ -91,58 +88,15 @@
             temperature=0.0
         )
 
-<<<<<<< HEAD
-        prompt = PromptTemplate(
-            input_variables=["user_query"],
-            template=(
-                "사용자 입력: {user_query}\n\n"
-                "아래 항목을 JSON으로 추출 (값이 없으면 빈 문자열로):\n"
-                "- 직무\n"
-                "- 지역\n"
-                "- 연령대\n\n"
-                "예:\n"
-                "json\n"
-                "{{\"직무\": \"요양보호사\", \"지역\": \"서울\", \"연령대\": \"\"}}\n"
-                "\n"
-            )
-        )
-        return prompt | llm
-=======
         return EXTRACT_INFO_PROMPT | llm
->>>>>>> 4f12c3eb
+
 
     def _extract_user_ner(self, user_message: str, user_profile: Dict[str, str]) -> Dict[str, str]:
         """
         (1) 사용자 입력 NER 추출
         (1-1) NER 데이터가 없거나 누락된 항목은 user_profile (age, location, jobType)로 보완
         """
-<<<<<<< HEAD
-        # 1) 사용자 입력 NER
-        ner_chain = self.get_user_ner_runnable()
-        ner_res = ner_chain.invoke({"user_query": user_message})
-        ner_str = ner_res.content if hasattr(ner_res, "content") else str(ner_res)
-        cleaned = ner_str.replace("```json", "").replace("```", "").strip()
-
-        try:
-            user_ner = json.loads(cleaned)
-        except json.JSONDecodeError:
-            logger.warning(f"[JobAdvisor] NER parse fail: {cleaned}")
-            user_ner = {}
-
-        logger.info(f"[JobAdvisor] 1) user_ner={user_ner}")
-
-        # 1-1) 프로필 보완
-        # user_profile: {"age":"", "location":"", "jobType":""}
-        if not user_ner.get("직무") and user_profile.get("jobType"):
-            user_ner["직무"] = user_profile["jobType"]
-        if not user_ner.get("지역") and user_profile.get("location"):
-            user_ner["지역"] = user_profile["location"]
-        if not user_ner.get("연령대") and user_profile.get("age"):
-            user_ner["연령대"] = user_profile["age"]
-
-        logger.info(f"[JobAdvisor] 1-1) 보완된 user_ner={user_ner}")
-        return user_ner
-=======
+
         try:
             # 1) 사용자 입력 NER
             ner_chain = self.get_user_ner_runnable()
@@ -178,7 +132,7 @@
                 "지역": user_profile.get("location", ""),
                 "연령대": user_profile.get("age", "")
             }
->>>>>>> 4f12c3eb
+
 
     ###############################################################################
     # (B) 일반 대화/채용정보 검색 라우팅
@@ -366,30 +320,7 @@
 
 
     async def chat(self, query: str, user_profile: dict = None) -> dict:
-<<<<<<< HEAD
-        try:
-            logger.info(f"[JobAdvisor] chat 시작 - 쿼리: {query}")
-            
-            # 일반 대화 판단
-            if not self.is_job_related(query):
-                logger.info("[JobAdvisor] 일반 대화로 판단")
-                chat_response = self.chat_agent.chat(query)
-                logger.info(f"[JobAdvisor] ChatAgent 응답: {chat_response}")
-                
-                # 구직 관련 follow-up 질문 추가
-                follow_up = "\n\n혹시 구직활동 중이신가요? 어떤 일자리를 찾고 계신지 말씀해 주시면 제가 도와드리겠습니다. 😊"
-                
-                return {
-                    "message": chat_response + follow_up,
-                    "jobPostings": [],
-                    "type": "info",
-                    "user_profile": user_profile or {}
-                }
-
-            # (B) 채용정보 검색
-            logger.info("[JobAdvisor] 채용정보 검색 시작")
-            user_ner = self._extract_user_ner(query, user_profile or {})
-=======
+
         """
         일반 대화 vs. 채용정보 검색:
         - 최대 5건만 jobPostings에 담음
@@ -427,7 +358,7 @@
             # (B) 채용정보 검색
             logger.info("[JobAdvisor] 채용정보 검색 시작")
             user_ner = self._extract_user_ner(query, user_profile)
->>>>>>> 4f12c3eb
+
 
             try:
                 results = self.vector_search.search_jobs(user_ner, top_k=10)
@@ -439,11 +370,9 @@
                     "message": "죄송합니다. 검색 중 오류가 발생했습니다.",
                     "jobPostings": [],
                     "type": "error",
-<<<<<<< HEAD
+
                     "user_profile": user_profile or {}
-=======
-                    "user_profile": user_profile
->>>>>>> 4f12c3eb
+
                 }
 
             if not results:
@@ -452,11 +381,11 @@
                     "message": "현재 조건에 맞는 채용정보를 찾지 못했습니다. 다른 조건으로 찾아보시겠어요?",
                     "jobPostings": [],
                     "type": "info",
-<<<<<<< HEAD
+
                     "user_profile": user_profile or {}
-=======
-                    "user_profile": user_profile
->>>>>>> 4f12c3eb
+
+                 
+
                 }
 
             # (C) 최대 5건 추출
@@ -477,33 +406,7 @@
                     "rank": i
                 })
 
-<<<<<<< HEAD
-            # (E) RAG: generate_prompt로 카드 형태 답변 생성
-            logger.info("[JobAdvisor] RAG Chain 실행")
-            context_str = "\n\n".join([
-                f"제목: {doc.metadata.get('채용제목', '')}\n"
-                f"회사: {doc.metadata.get('회사명', '')}\n"
-                f"지역: {doc.metadata.get('근무지역', '')}\n"
-                f"급여: {doc.metadata.get('급여조건', '')}\n"
-                f"상세내용: {doc.page_content}"
-                for doc in top_docs
-            ])
-            rag_chain = generate_prompt | self.llm | StrOutputParser()
-            rag_response = rag_chain.invoke({"question": query, "context": context_str})
-=======
-            # # (E) RAG: generate_prompt로 카드 형태 답변 생성
-            # logger.info("[JobAdvisor] RAG Chain 실행")
-            # context_str = "\n\n".join([
-            #     f"제목: {doc.metadata.get('채용제목', '')}\n"
-            #     f"회사: {doc.metadata.get('회사명', '')}\n"
-            #     f"지역: {doc.metadata.get('근무지역', '')}\n"
-            #     f"급여: {doc.metadata.get('급여조건', '')}\n"
-            #     f"상세내용: {doc.page_content}"
-            #     for doc in top_docs
-            # ])
-            # rag_chain = generate_prompt | self.llm | StrOutputParser()
-            # rag_response = rag_chain.invoke({"question": query, "context": context_str})
->>>>>>> 4f12c3eb
+
 
             if job_postings:
                 msg = f"'{query}' 검색 결과, 상위 {len(job_postings)}건을 반환합니다."
@@ -517,13 +420,10 @@
                 "message": msg,
                 "jobPostings": job_postings,
                 "type": res_type,
-<<<<<<< HEAD
+
                 "user_profile": user_profile or {}
             }
-=======
-                "user_profile": user_profile
-        }
->>>>>>> 4f12c3eb
+
 
         except Exception as e:
             logger.error(f"[JobAdvisor] 전체 처리 중 에러 발생: {str(e)}", exc_info=True)
@@ -531,9 +431,7 @@
                 "message": "죄송합니다. 처리 중 오류가 발생했습니다. 잠시 후 다시 시도해주세요.",
                 "jobPostings": [],
                 "type": "error",
-<<<<<<< HEAD
+
                 "user_profile": user_profile or {}
-=======
-                "user_profile": user_profile
->>>>>>> 4f12c3eb
+
             }