--- conflicted
+++ resolved
@@ -10,13 +10,6 @@
 import logging
 import os
 import json
-<<<<<<< HEAD
-=======
-
-from langchain_community.chat_models import ChatOpenAI
-from langchain.prompts import PromptTemplate
-from langchain.schema.runnable import Runnable
->>>>>>> 0fad2b3a
 
 from langchain_community.chat_models import ChatOpenAI
 from langchain.prompts import PromptTemplate
@@ -91,19 +84,10 @@
         }
 
         # 기본 프롬프트 템플릿
-<<<<<<< HEAD
-        self.chat_template = ChatPromptTemplate.from_messages(
-            [
-                ("system", "당신은 구직자를 돕는 전문 취업 상담사입니다."),
-                ("user", "{query}"),
-            ]
-        )
-=======
         self.chat_template = ChatPromptTemplate.from_messages([
             ("system", "당신은 구직자를 돕는 전문 취업 상담사입니다."),
             ("user", "{query}")
         ])
->>>>>>> 0fad2b3a
 
     def is_job_related(self, query: str) -> bool:
         """구직 관련 키워드가 포함되어 있는지 확인"""
@@ -132,26 +116,6 @@
             temperature=0.0
         )
 
-<<<<<<< HEAD
-    ###############################################################################
-    # (A) NER 추출용 함수
-    ###############################################################################
-    def get_user_ner_runnable(self) -> Runnable:
-        """
-        사용자 입력 예: "서울 요양보호사"
-        -> LLM이 아래와 같이 JSON으로 추출:
-           {"직무": "요양보호사", "지역": "서울", "연령대": ""}
-        """
-        openai_api_key = os.environ.get("OPENAI_API_KEY")
-        if not openai_api_key:
-            raise ValueError("OPENAI_API_KEY is not set.")
-
-        llm = ChatOpenAI(
-            openai_api_key=openai_api_key, model_name="gpt-4o-mini", temperature=0.0
-        )
-
-=======
->>>>>>> 0fad2b3a
         prompt = PromptTemplate(
             input_variables=["user_query"],
             template=(
@@ -162,17 +126,6 @@
                 "- 연령대\n\n"
                 "예:\n"
                 "json\n"
-<<<<<<< HEAD
-                '{{"직무": "요양보호사", "지역": "서울", "연령대": ""}}\n'
-                "\n"
-            ),
-        )
-        return prompt | llm
-
-    def _extract_user_ner(
-        self, user_message: str, user_profile: Dict[str, str]
-    ) -> Dict[str, str]:
-=======
                 "{{\"직무\": \"요양보호사\", \"지역\": \"서울\", \"연령대\": \"\"}}\n"
                 "\n"
             )
@@ -180,7 +133,6 @@
         return prompt | llm
 
     def _extract_user_ner(self, user_message: str, user_profile: Dict[str, str]) -> Dict[str, str]:
->>>>>>> 0fad2b3a
         """
         (1) 사용자 입력 NER 추출
         (1-1) NER 데이터가 없거나 누락된 항목은 user_profile (age, location, jobType)로 보완
@@ -229,11 +181,7 @@
                 "type": "info",
                 "user_profile": state.get("user_profile", {}),
                 "context": [],
-<<<<<<< HEAD
-                "query": query,
-=======
                 "query": query
->>>>>>> 0fad2b3a
             }
 
         # (2) job 검색
@@ -252,11 +200,7 @@
                 "type": "info",
                 "user_profile": user_profile,
                 "context": [],
-<<<<<<< HEAD
-                "query": query,
-=======
                 "query": query
->>>>>>> 0fad2b3a
             }
 
         # (3) 최대 5건만 추출
@@ -266,20 +210,6 @@
         job_postings = []
         for i, doc in enumerate(top_docs, start=1):
             md = doc.metadata
-<<<<<<< HEAD
-            job_postings.append(
-                {
-                    "id": md.get("채용공고ID", "no_id"),
-                    "location": md.get("근무지역", ""),
-                    "company": md.get("회사명", ""),
-                    "title": md.get("채용제목", ""),
-                    "salary": md.get("급여조건", ""),
-                    "workingHours": md.get("근무시간", "정보없음"),
-                    "description": md.get("상세정보", doc.page_content[:200]),
-                    "rank": i,
-                }
-            )
-=======
             job_postings.append({
                 "id": md.get("채용공고ID", "no_id"),
                 "location": md.get("근무지역", ""),
@@ -290,7 +220,6 @@
                 "description": md.get("상세정보", doc.page_content[:200]),
                 "rank": i
             })
->>>>>>> 0fad2b3a
 
         # (5) 메시지 / 타입
         if job_postings:
@@ -307,11 +236,7 @@
             "type": res_type,
             "user_profile": user_profile,
             "context": results,  # 다음 노드(verify 등)에서 사용
-<<<<<<< HEAD
-            "query": query,
-=======
             "query": query
->>>>>>> 0fad2b3a
         }
 
     ###############################################################################
@@ -365,13 +290,8 @@
             return {"query": state["query"]}  # 에러 시 원본 쿼리 반환
 
     def generate(self, state: AgentState) -> dict:
-<<<<<<< HEAD
-        query = state["query"]
-        context = state.get("context", [])
-=======
         query = state['query']
         context = state.get('context', [])
->>>>>>> 0fad2b3a
 
         # 1) jobPostings (이미 retrieve에서 만든 5건)
         job_postings = state.get("jobPostings", [])
@@ -381,28 +301,11 @@
                 "message": "죄송합니다. 관련된 구인정보를 찾지 못했습니다.",
                 "jobPostings": [],
                 "type": "info",
-<<<<<<< HEAD
-                "user_profile": state.get("user_profile", {}),
-=======
                 "user_profile": state.get("user_profile", {})
->>>>>>> 0fad2b3a
             }
 
         # 2) RAG 프롬프트
         rag_chain = generate_prompt | self.llm | StrOutputParser()
-<<<<<<< HEAD
-        doc_text = "\n\n".join(
-            [
-                f"제목: {doc.metadata.get('채용제목', '')}\n"
-                f"회사: {doc.metadata.get('회사명', '')}\n"
-                f"지역: {doc.metadata.get('근무지역', '')}\n"
-                f"급여: {doc.metadata.get('급여조건', '')}\n"
-                f"상세내용: {doc.page_content}"
-                for doc in context[:5]  # 혹은 job_postings의 길이
-            ]
-        )
-        response_text = rag_chain.invoke({"question": query, "context": doc_text})
-=======
         doc_text = "\n\n".join([
             f"제목: {doc.metadata.get('채용제목', '')}\n"
             f"회사: {doc.metadata.get('회사명', '')}\n"
@@ -415,17 +318,12 @@
             "question": query,
             "context": doc_text
         })
->>>>>>> 0fad2b3a
 
         return {
             "message": f"최종 답변:\n{response_text}",
             "jobPostings": job_postings,  # retrieve에서 만든 것 재사용
             "type": "jobPosting",
-<<<<<<< HEAD
-            "user_profile": state.get("user_profile", {}),
-=======
             "user_profile": state.get("user_profile", {})
->>>>>>> 0fad2b3a
         }
 
     def router(self, state: AgentState) -> str:
@@ -442,38 +340,23 @@
 
     def setup_workflow(self):
         workflow = StateGraph(AgentState)
-<<<<<<< HEAD
-
-=======
         
->>>>>>> 0fad2b3a
         workflow.add_node("retrieve", self.retrieve)
         workflow.add_node("verify", self.verify)
         workflow.add_node("rewrite", self.rewrite)
         workflow.add_node("generate", self.generate)
-<<<<<<< HEAD
-
-=======
         
->>>>>>> 0fad2b3a
         workflow.add_edge("retrieve", "verify")
         workflow.add_edge("verify", "rewrite")
         workflow.add_edge("verify", "generate")
         workflow.add_edge("rewrite", "retrieve")
         workflow.add_edge("generate", END)
-<<<<<<< HEAD
-
-=======
         
->>>>>>> 0fad2b3a
         workflow.set_entry_point("retrieve")
 
         return workflow.compile()
 
-<<<<<<< HEAD
-=======
-
->>>>>>> 0fad2b3a
+
     async def chat(self, query: str, user_profile: dict = None) -> dict:
         """
         일반 대화 vs. 채용정보 검색:
@@ -495,11 +378,7 @@
                     "message": "구직 관련 문의가 아니네요. 어떤 일자리를 찾으시는지 말씀해주시면 도와드리겠습니다. 😊",
                     "jobPostings": [],
                     "type": "info",
-<<<<<<< HEAD
-                    "user_profile": user_profile,
-=======
                     "user_profile": user_profile
->>>>>>> 0fad2b3a
                 }
 
             # (B) 채용정보 검색
@@ -510,24 +389,13 @@
                 results = self.vector_search.search_jobs(user_ner, top_k=10)
                 logger.info(f"[JobAdvisor] 검색 결과 수: {len(results)}")
             except Exception as search_error:
-<<<<<<< HEAD
-                logger.error(
-                    f"[JobAdvisor] 검색 중 에러 발생: {str(search_error)}",
-                    exc_info=True,
-                )
-=======
                 logger.error(f"[JobAdvisor] 검색 중 에러 발생: {str(search_error)}", exc_info=True)
->>>>>>> 0fad2b3a
                 # 오류 시 빈 jobPostings
                 return {
                     "message": "죄송합니다. 검색 중 오류가 발생했습니다.",
                     "jobPostings": [],
                     "type": "error",
-<<<<<<< HEAD
-                    "user_profile": user_profile,
-=======
                     "user_profile": user_profile
->>>>>>> 0fad2b3a
                 }
 
             if not results:
@@ -536,11 +404,7 @@
                     "message": "현재 조건에 맞는 채용정보를 찾지 못했습니다. 다른 조건으로 찾아보시겠어요?",
                     "jobPostings": [],
                     "type": "info",
-<<<<<<< HEAD
-                    "user_profile": user_profile,
-=======
                     "user_profile": user_profile
->>>>>>> 0fad2b3a
                 }
 
             # (C) 최대 5건 추출
@@ -550,20 +414,6 @@
             job_postings = []
             for i, doc in enumerate(top_docs, start=1):
                 md = doc.metadata
-<<<<<<< HEAD
-                job_postings.append(
-                    {
-                        "id": md.get("채용공고ID", "no_id"),
-                        "location": md.get("근무지역", ""),
-                        "company": md.get("회사명", ""),
-                        "title": md.get("채용제목", ""),
-                        "salary": md.get("급여조건", ""),
-                        "workingHours": md.get("근무시간", "정보없음"),
-                        "description": md.get("상세정보", doc.page_content[:300]),
-                        "rank": i,
-                    }
-                )
-=======
                 job_postings.append({
                     "id": md.get("채용공고ID", "no_id"),
                     "location": md.get("근무지역", ""),
@@ -574,7 +424,6 @@
                     "description": md.get("상세정보", doc.page_content[:300]),
                     "rank": i
                 })
->>>>>>> 0fad2b3a
 
             # # (E) RAG: generate_prompt로 카드 형태 답변 생성
             # logger.info("[JobAdvisor] RAG Chain 실행")
@@ -601,28 +450,14 @@
                 "message": msg,
                 "jobPostings": job_postings,
                 "type": res_type,
-<<<<<<< HEAD
-                "user_profile": user_profile,
-            }
-
-        except Exception as e:
-            logger.error(
-                f"[JobAdvisor] 전체 처리 중 에러 발생: {str(e)}", exc_info=True
-            )
-=======
                 "user_profile": user_profile
         }
 
         except Exception as e:
             logger.error(f"[JobAdvisor] 전체 처리 중 에러 발생: {str(e)}", exc_info=True)
->>>>>>> 0fad2b3a
             return {
                 "message": "죄송합니다. 처리 중 오류가 발생했습니다. 잠시 후 다시 시도해주세요.",
                 "jobPostings": [],
                 "type": "error",
-<<<<<<< HEAD
-                "user_profile": user_profile,
-=======
                 "user_profile": user_profile
->>>>>>> 0fad2b3a
             }