from typing import Dict, List
from langchain_core.documents import Document
from langchain_core.output_parsers import StrOutputParser
from langchain.prompts import ChatPromptTemplate
from langgraph.graph import StateGraph, END
from app.core.prompts import verify_prompt, rewrite_prompt, generate_prompt, chat_prompt
from app.utils.constants import LOCATIONS, DICTIONARY
from app.agents.chat_agent import ChatAgent
import logging
from app.services.vector_store import VectorStoreService

logging.basicConfig(level=logging.INFO, format="%(asctime)s [%(levelname)s] %(message)s")
logger = logging.getLogger(__name__)

class AgentState(Dict):
    query: str
    context: List[Document]
    answer: str
    should_rewrite: bool
    rewrite_count: int
    answers: List[str]

class JobAdvisorAgent:
    def __init__(self, llm, vector_store: VectorStoreService):
        self.llm = llm
        self.vector_store = vector_store
        self.chat_agent = ChatAgent(llm)
        print("[JobAdvisorAgent.__init__] 초기화 시작")
        self.workflow = self.setup_workflow()
        print("[JobAdvisorAgent.__init__] 초기화 완료")
        
        # 구직 관련 키워드
        self.job_keywords = {
            'position': ['일자리', '직장', '취업', '채용', '구직', '일', '직업', '알바', '아르바이트', '정규직', '계약직'],
            'salary': ['급여', '월급', '연봉', '시급', '주급', '임금'],
            'location': ['지역', '근처', '가까운', '동네', '시', '구', '동'],
            'time': ['시간', '근무시간', '근무요일', '요일', '주말', '평일'],
            'type': ['경비', '운전', '청소', '요양', '간호', '주방', '조리', '판매', '영업', '사무', '관리', '생산', '제조']
        }

        # 기본 프롬프트 템플릿 설정
        self.chat_template = ChatPromptTemplate.from_messages([
            ("system", "당신은 구직자를 돕는 전문 취업 상담사입니다."),
            ("user", "{query}")
        ])

    def is_job_related(self, query: str) -> bool:
        """구직 관련 키워드가 포함되어 있는지 확인"""
        query_lower = query.lower()
        result = any(
            keyword in query_lower
            for keywords in self.job_keywords.values()
            for keyword in keywords
        )
        print(f"[JobAdvisorAgent.is_job_related] Query: '{query}' / Job 관련 여부: {result}")
        return result

    def retrieve(self, state: AgentState):
        query = state['query']
<<<<<<< HEAD
        print(f"[JobAdvisorAgent.retrieve] 시작 - Query: {query}")
=======
        logger.info(f"[JobAdvisor] retrieve 시작 - 쿼리: {query}")
>>>>>>> c5f2a41f
        
        if not self.is_job_related(query):
<<<<<<< HEAD
            # 일상 대화 처리 -> chat_persona_prompt와 chat_prompt를 사용하여 구직 관련 대화 유도
            print("[JobAdvisorAgent.retrieve] 구직 관련 키워드가 없음. 일반 대화 처리 시작")
            try:
                chat_chain = (
                    chat_prompt.partial(system=chat_persona_prompt) | 
                    self.llm | 
                    StrOutputParser()
                )
                response = chat_chain.invoke({"input": query})
                print(f"[JobAdvisorAgent.retrieve] chat_chain 응답: {response}")
            except Exception as e:
                print(f"[JobAdvisorAgent.retrieve] chat_chain 호출 중 에러: {str(e)}")
                raise e
=======
            logger.info("[JobAdvisor] 일반 대화로 판단")
            response = self.chat_agent.chat(query)
>>>>>>> c5f2a41f
            return {
                'answer': response,
                'is_job_query': False,
                'context': [],
                'query': query
            }
        
<<<<<<< HEAD
        # 2. 지역 필터 설정
        user_location = next((loc for loc in LOCATIONS if loc in query), None)
        search_filter = None
        if user_location:
            search_filter = {
                "$or": [
                    {"location": {"$contain": [user_location]}},
                    {"location": {"$contain": [f"{user_location}시"]}},
                    {"location": {"$contain": [f"{user_location}특별시"]}}
                ]
            }
            print(f"[JobAdvisorAgent.retrieve] 지역 필터 적용: {user_location}")
        else:
            print("[JobAdvisorAgent.retrieve] 지역 필터 없음")
        
        # 3. 필터를 적용하여 벡터 검색 수행
        try:
            docs = self.vector_store.similarity_search(query, k=3, filter=search_filter)
            print(f"[JobAdvisorAgent.retrieve] 검색 결과: {len(docs)}개 문서")
        except Exception as e:
            print(f"[JobAdvisorAgent.retrieve] 벡터 검색 중 에러: {str(e)}")
            raise e
            
        # 4. 검색 결과가 있는 경우
        if docs:
            context_str = "\n\n".join([
                f"제목: {doc.metadata.get('title', '')}\n"
                f"회사: {doc.metadata.get('company', '')}\n"
                f"지역: {doc.metadata.get('location', '')}\n"
                f"급여: {doc.metadata.get('salary', '')}\n"
                f"상세내용: {doc.page_content}"
                for doc in docs
            ])
            
            # LLM에 전달하여 응답 생성
            try:
=======
        logger.info("[JobAdvisor] 채용정보 검색 시작")
        try:
            # 직접 검색 수행 (필터 없이)
            results = self.vector_store.search_jobs(
                query=query,
                top_k=10
            )
            logger.info(f"[JobAdvisor] 검색 결과 수: {len(results)}")
            
            if results:
                context_str = "\n\n".join([
                    f"제목: {doc.metadata.get('채용제목', '')}\n"
                    f"회사: {doc.metadata.get('회사명', '')}\n"
                    f"지역: {doc.metadata.get('근무지역', '')}\n"
                    f"급여: {doc.metadata.get('급여조건', '')}\n"
                    f"상세내용: {doc.page_content}"
                    for doc in results
                ])
                
                logger.info("[JobAdvisor] RAG Chain 실행")
>>>>>>> c5f2a41f
                rag_chain = generate_prompt | self.llm | StrOutputParser()
                response = rag_chain.invoke({
                    "question": query,
                    "context": context_str
                })
<<<<<<< HEAD
                print(f"[JobAdvisorAgent.retrieve] rag_chain 응답: {response}")
            except Exception as e:
                print(f"[JobAdvisorAgent.retrieve] rag_chain 호출 중 에러: {str(e)}")
                raise e

            return {
                'answer': response,
                'is_job_query': True,
                'context': docs,
                'query': query
            }
        
        # 5. 검색 결과가 없는 경우
        no_result_message = "죄송합니다. 관련된 구인정보를 찾지 못했습니다."
        if user_location:
            no_result_message += f" {user_location} 지역에서 다른 직종을 찾아보시거나, 다른 지역으로 검색해보시는 건 어떨까요?"
        else:
            no_result_message += " 특정 지역이나 직종을 말씀해 주시면 제가 더 잘 찾아드릴 수 있습니다."
        no_result_message += " 어떤 종류의 일자리를 찾고 계신지 말씀해 주시겠어요? 😊"
        print(f"[JobAdvisorAgent.retrieve] 검색 결과 없음 - 응답 메시지: {no_result_message}")
        return {
            'answer': no_result_message,
=======
                logger.info("[JobAdvisor] 응답 생성 완료")
                
                return {
                    'answer': response,
                    'is_job_query': True,
                    'context': results,
                    'query': query
                }
                
        except Exception as e:
            logger.error(f"[JobAdvisor] 검색 중 에러 발생: {str(e)}", exc_info=True)
            
        return {
            'answer': "죄송합니다. 관련된 구인정보를 찾지 못했습니다.",
>>>>>>> c5f2a41f
            'is_job_query': True,
            'context': [],
            'query': query
        }

    def verify(self, state: AgentState) -> dict:
        print(f"[JobAdvisorAgent.verify] 시작 - State: {state}")
        if state.get('is_greeting', False):
            print("[JobAdvisorAgent.verify] 인사 상태 감지 - Rewrite 생략")
            return {
                "should_rewrite": False,
                "rewrite_count": 0,
                "answers": state.get('answers', [])
            }
            
        context = state['context']
        query = state['query']
        rewrite_count = state.get('rewrite_count', 0)
        
        if rewrite_count >= 3:
            print(f"[JobAdvisorAgent.verify] Rewrite 횟수 초과: {rewrite_count}")
            return {
                "should_rewrite": False,
                "rewrite_count": rewrite_count
            }
        
        try:
            verify_chain = verify_prompt | self.llm | StrOutputParser()
            response = verify_chain.invoke({
                "query": query,
                "context": "\n\n".join([str(doc) for doc in context])
            })
            print(f"[JobAdvisorAgent.verify] verify_chain 응답: {response}")
        except Exception as e:
            print(f"[JobAdvisorAgent.verify] verify_chain 호출 중 에러: {str(e)}")
            raise e
        
        return {
            "should_rewrite": "NO" in response.upper(),
            "rewrite_count": rewrite_count + 1,
            "answers": state.get('answers', [])
        }

<<<<<<< HEAD
    def rewrite(self, state: AgentState) -> dict:
        query = state['query']
        print(f"[JobAdvisorAgent.rewrite] 시작 - Query: {query}")
        try:
            rewrite_chain = rewrite_prompt | self.llm | StrOutputParser()
            response = rewrite_chain.invoke({'query': query})
            print(f"[JobAdvisorAgent.rewrite] rewrite_chain 응답: {response}")
        except Exception as e:
            print(f"[JobAdvisorAgent.rewrite] rewrite_chain 호출 중 에러: {str(e)}")
            raise e
        return {'query': response}
=======
    def rewrite(self, state: AgentState):
        try:
            logger.info("[JobAdvisor] rewrite 시작")
            query = state['query']
            
            # 직접 텍스트 변환 수행
            rewritten_query = query
            for old_word, new_word in DICTIONARY.items():
                rewritten_query = rewritten_query.replace(old_word, new_word)
            
            if rewritten_query != query:
                logger.info(f"[JobAdvisor] 쿼리 변경: {query} -> {rewritten_query}")
            else:
                logger.info("[JobAdvisor] 변경 필요 없음")
            
            return {"query": rewritten_query}
            
        except Exception as e:
            logger.error(f"[JobAdvisor] rewrite 에러: {str(e)}", exc_info=True)
            return {"query": state['query']}  # 에러 시 원본 쿼리 반환
>>>>>>> c5f2a41f

    def generate(self, state: AgentState) -> dict:
        query = state['query']
        context = state.get('context', [])
        print(f"[JobAdvisorAgent.generate] 시작 - Query: {query} / Context 문서 수: {len(context)}")
        
        if state.get('is_basic_question', False):
            custom_response = state.get('custom_response')
            print(f"[JobAdvisorAgent.generate] 기본 질문 감지, custom_response: {custom_response}")
            if custom_response:
                return {'answer': custom_response, 'answers': [custom_response]}
        
        if not context:
            default_message = (
                "죄송합니다. 관련된 구인정보를 찾지 못했습니다. "
                "다른 지역이나 직종으로 검색해보시겠어요? 어떤 종류의 일자리를 찾고 계신지 말씀해 주시면 제가 도와드리겠습니다. 😊"
            )
            print(f"[JobAdvisorAgent.generate] Context 없음 - 기본 메시지 반환: {default_message}")
            return {'answer': default_message, 'answers': []}
            
        try:
            rag_chain = generate_prompt | self.llm | StrOutputParser()
            response = rag_chain.invoke({
                "question": query,
                "context": "\n\n".join([
                    f"제목: {doc.metadata.get('title', '')}\n"
                    f"회사: {doc.metadata.get('company', '')}\n"
                    f"지역: {doc.metadata.get('location', '')}\n"
                    f"급여: {doc.metadata.get('salary', '')}\n"
                    f"상세내용: {doc.page_content}"
                    for doc in context
                ])
            })
            print(f"[JobAdvisorAgent.generate] rag_chain 응답: {response}")
        except Exception as e:
            print(f"[JobAdvisorAgent.generate] rag_chain 호출 중 에러: {str(e)}")
            raise e
        return {'answer': response, 'answers': [response]}

    def router(self, state: AgentState) -> str:
        print(f"[JobAdvisorAgent.router] 시작 - State: {state}")
        if state.get('is_basic_question', False):
            print("[JobAdvisorAgent.router] 기본 질문 감지 - generate로 라우팅")
            return "generate"
        if state.get('context', []):
            print("[JobAdvisorAgent.router] Context 존재 - verify로 라우팅")
            return "verify"
        print("[JobAdvisorAgent.router] Context 없음 - generate로 라우팅")
        return "generate"

    def setup_workflow(self):
<<<<<<< HEAD
        print("[JobAdvisorAgent.setup_workflow] 워크플로우 설정 시작")
        workflow = StateGraph(AgentState)
        workflow.add_node("retrieve", self.retrieve)
        workflow.add_edge("retrieve", END)
        workflow.set_entry_point("retrieve")
        compiled_workflow = workflow.compile()
        print("[JobAdvisorAgent.setup_workflow] 워크플로우 컴파일 완료")
        return compiled_workflow 
=======
        """워크플로우 설정"""
        workflow = StateGraph(AgentState)
        
        # 노드 추가
        workflow.add_node("retrieve", self.retrieve)
        workflow.add_node("verify", self.verify)
        workflow.add_node("rewrite", self.rewrite)
        workflow.add_node("generate", self.generate)
        
        # 엣지 설정
        workflow.add_edge("retrieve", "verify")
        workflow.add_edge("verify", "rewrite")
        workflow.add_edge("verify", "generate")
        workflow.add_edge("rewrite", "retrieve")
        workflow.add_edge("generate", END)
        
        # 시작점 설정
        workflow.set_entry_point("retrieve")
        
        return workflow.compile()

    async def chat(self, query: str, user_profile: dict = None) -> str:
        try:
            logger.info(f"[JobAdvisor] chat 시작 - 쿼리: {query}")
            logger.info(f"[JobAdvisor] 사용자 프로필: {user_profile}")
            
            base_response = self.chat_agent.chat(query)
            logger.info("[JobAdvisor] 기본 응답 생성 완료")
            
            if not self.is_job_related(query):
                logger.info("[JobAdvisor] 일반 대화로 판단됨")
                follow_up = "\n\n혹시 어떤 일자리를 찾고 계신가요? 선호하시는 근무지역이나 직무가 있으시다면 말씀해 주세요. 😊"
                return base_response + follow_up
            
            logger.info("[JobAdvisor] 채용정보 검색 시작")
            try:
                results = self.vector_store.search_jobs(
                    query=query,
                    top_k=10
                )
                logger.info(f"[JobAdvisor] 검색 결과 수: {len(results)}")
            except Exception as search_error:
                logger.error(f"[JobAdvisor] 검색 중 에러 발생: {str(search_error)}", exc_info=True)
                raise
            
            if not results:
                logger.info("[JobAdvisor] 검색 결과 없음")
                return base_response + "\n\n현재 조건에 맞는 채용정보를 찾지 못했습니다. 다른 조건으로 찾아보시겠어요?"
            
            # 4. 검색된 문서로 컨텍스트 생성
            context = "\n\n".join([
                f"제목: {doc.metadata.get('채용제목', '')}\n"
                f"회사: {doc.metadata.get('회사명', '')}\n"
                f"지역: {doc.metadata.get('근무지역', '')}\n"
                f"급여: {doc.metadata.get('급여조건', '')}\n"
                f"상세내용: {doc.page_content}"
                for doc in results
            ])
            
            # 5. 채용정보 기반 추가 응답 생성
            generate_chain = generate_prompt | self.llm | StrOutputParser()
            job_response = generate_chain.invoke({
                "question": query,
                "context": context
            })
            
            # 6. 기본 응답과 채용정보 응답 결합
            return f"{base_response}\n\n관련 채용정보를 찾아보았습니다:\n{job_response}"
            
        except Exception as e:
            logger.error(f"[JobAdvisor] 전체 처리 중 에러 발생: {str(e)}", exc_info=True)
            return "죄송합니다. 처리 중 오류가 발생했습니다. 잠시 후 다시 시도해주세요." 
>>>>>>> c5f2a41f
<|MERGE_RESOLUTION|>--- conflicted
+++ resolved
@@ -57,31 +57,11 @@
 
     def retrieve(self, state: AgentState):
         query = state['query']
-<<<<<<< HEAD
-        print(f"[JobAdvisorAgent.retrieve] 시작 - Query: {query}")
-=======
         logger.info(f"[JobAdvisor] retrieve 시작 - 쿼리: {query}")
->>>>>>> c5f2a41f
         
         if not self.is_job_related(query):
-<<<<<<< HEAD
-            # 일상 대화 처리 -> chat_persona_prompt와 chat_prompt를 사용하여 구직 관련 대화 유도
-            print("[JobAdvisorAgent.retrieve] 구직 관련 키워드가 없음. 일반 대화 처리 시작")
-            try:
-                chat_chain = (
-                    chat_prompt.partial(system=chat_persona_prompt) | 
-                    self.llm | 
-                    StrOutputParser()
-                )
-                response = chat_chain.invoke({"input": query})
-                print(f"[JobAdvisorAgent.retrieve] chat_chain 응답: {response}")
-            except Exception as e:
-                print(f"[JobAdvisorAgent.retrieve] chat_chain 호출 중 에러: {str(e)}")
-                raise e
-=======
-            logger.info("[JobAdvisor] 일반 대화로 판단")
+            # 일상 대화 처리 -> LLM으로 전달 -> 구직 관련 대화 유도
             response = self.chat_agent.chat(query)
->>>>>>> c5f2a41f
             return {
                 'answer': response,
                 'is_job_query': False,
@@ -89,44 +69,6 @@
                 'query': query
             }
         
-<<<<<<< HEAD
-        # 2. 지역 필터 설정
-        user_location = next((loc for loc in LOCATIONS if loc in query), None)
-        search_filter = None
-        if user_location:
-            search_filter = {
-                "$or": [
-                    {"location": {"$contain": [user_location]}},
-                    {"location": {"$contain": [f"{user_location}시"]}},
-                    {"location": {"$contain": [f"{user_location}특별시"]}}
-                ]
-            }
-            print(f"[JobAdvisorAgent.retrieve] 지역 필터 적용: {user_location}")
-        else:
-            print("[JobAdvisorAgent.retrieve] 지역 필터 없음")
-        
-        # 3. 필터를 적용하여 벡터 검색 수행
-        try:
-            docs = self.vector_store.similarity_search(query, k=3, filter=search_filter)
-            print(f"[JobAdvisorAgent.retrieve] 검색 결과: {len(docs)}개 문서")
-        except Exception as e:
-            print(f"[JobAdvisorAgent.retrieve] 벡터 검색 중 에러: {str(e)}")
-            raise e
-            
-        # 4. 검색 결과가 있는 경우
-        if docs:
-            context_str = "\n\n".join([
-                f"제목: {doc.metadata.get('title', '')}\n"
-                f"회사: {doc.metadata.get('company', '')}\n"
-                f"지역: {doc.metadata.get('location', '')}\n"
-                f"급여: {doc.metadata.get('salary', '')}\n"
-                f"상세내용: {doc.page_content}"
-                for doc in docs
-            ])
-            
-            # LLM에 전달하여 응답 생성
-            try:
-=======
         logger.info("[JobAdvisor] 채용정보 검색 시작")
         try:
             # 직접 검색 수행 (필터 없이)
@@ -147,36 +89,11 @@
                 ])
                 
                 logger.info("[JobAdvisor] RAG Chain 실행")
->>>>>>> c5f2a41f
                 rag_chain = generate_prompt | self.llm | StrOutputParser()
                 response = rag_chain.invoke({
                     "question": query,
                     "context": context_str
                 })
-<<<<<<< HEAD
-                print(f"[JobAdvisorAgent.retrieve] rag_chain 응답: {response}")
-            except Exception as e:
-                print(f"[JobAdvisorAgent.retrieve] rag_chain 호출 중 에러: {str(e)}")
-                raise e
-
-            return {
-                'answer': response,
-                'is_job_query': True,
-                'context': docs,
-                'query': query
-            }
-        
-        # 5. 검색 결과가 없는 경우
-        no_result_message = "죄송합니다. 관련된 구인정보를 찾지 못했습니다."
-        if user_location:
-            no_result_message += f" {user_location} 지역에서 다른 직종을 찾아보시거나, 다른 지역으로 검색해보시는 건 어떨까요?"
-        else:
-            no_result_message += " 특정 지역이나 직종을 말씀해 주시면 제가 더 잘 찾아드릴 수 있습니다."
-        no_result_message += " 어떤 종류의 일자리를 찾고 계신지 말씀해 주시겠어요? 😊"
-        print(f"[JobAdvisorAgent.retrieve] 검색 결과 없음 - 응답 메시지: {no_result_message}")
-        return {
-            'answer': no_result_message,
-=======
                 logger.info("[JobAdvisor] 응답 생성 완료")
                 
                 return {
@@ -190,8 +107,7 @@
             logger.error(f"[JobAdvisor] 검색 중 에러 발생: {str(e)}", exc_info=True)
             
         return {
-            'answer': "죄송합니다. 관련된 구인정보를 찾지 못했습니다.",
->>>>>>> c5f2a41f
+            'answer': "죄송합니다. 관련된 구인정보를 찾지 못했습니다. 다른 지역이나 직종으로 검색해보시겠어요? 어떤 종류의 일자리를 찾고 계신지 말씀해 주시면 제가 도와드리겠습니다. 😊",
             'is_job_query': True,
             'context': [],
             'query': query
@@ -235,19 +151,6 @@
             "answers": state.get('answers', [])
         }
 
-<<<<<<< HEAD
-    def rewrite(self, state: AgentState) -> dict:
-        query = state['query']
-        print(f"[JobAdvisorAgent.rewrite] 시작 - Query: {query}")
-        try:
-            rewrite_chain = rewrite_prompt | self.llm | StrOutputParser()
-            response = rewrite_chain.invoke({'query': query})
-            print(f"[JobAdvisorAgent.rewrite] rewrite_chain 응답: {response}")
-        except Exception as e:
-            print(f"[JobAdvisorAgent.rewrite] rewrite_chain 호출 중 에러: {str(e)}")
-            raise e
-        return {'query': response}
-=======
     def rewrite(self, state: AgentState):
         try:
             logger.info("[JobAdvisor] rewrite 시작")
@@ -268,7 +171,6 @@
         except Exception as e:
             logger.error(f"[JobAdvisor] rewrite 에러: {str(e)}", exc_info=True)
             return {"query": state['query']}  # 에러 시 원본 쿼리 반환
->>>>>>> c5f2a41f
 
     def generate(self, state: AgentState) -> dict:
         query = state['query']
@@ -320,16 +222,6 @@
         return "generate"
 
     def setup_workflow(self):
-<<<<<<< HEAD
-        print("[JobAdvisorAgent.setup_workflow] 워크플로우 설정 시작")
-        workflow = StateGraph(AgentState)
-        workflow.add_node("retrieve", self.retrieve)
-        workflow.add_edge("retrieve", END)
-        workflow.set_entry_point("retrieve")
-        compiled_workflow = workflow.compile()
-        print("[JobAdvisorAgent.setup_workflow] 워크플로우 컴파일 완료")
-        return compiled_workflow 
-=======
         """워크플로우 설정"""
         workflow = StateGraph(AgentState)
         
@@ -401,5 +293,4 @@
             
         except Exception as e:
             logger.error(f"[JobAdvisor] 전체 처리 중 에러 발생: {str(e)}", exc_info=True)
-            return "죄송합니다. 처리 중 오류가 발생했습니다. 잠시 후 다시 시도해주세요." 
->>>>>>> c5f2a41f
+            return "죄송합니다. 처리 중 오류가 발생했습니다. 잠시 후 다시 시도해주세요." 