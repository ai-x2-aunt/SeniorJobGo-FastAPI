--- conflicted
+++ resolved
@@ -9,7 +9,7 @@
 class Settings(BaseSettings):
     API_BASE_URL: str = "http://localhost:8000/api/v1"  # 백엔드 API 기본 URL
     OPENAI_API_KEY: str = os.getenv("OPENAI_API_KEY")
-<<<<<<< HEAD
+
     DATA_API_KEY: str = os.getenv("DATA_API_KEY")
     DATA_DECODING_KEY: str = os.getenv("DATA_DECODING_KEY")
     DATA_URL: str = os.getenv("DATA_URL")
@@ -17,11 +17,7 @@
         "http://localhost:3000",  # React 기본 개발 서버
         "http://localhost:5173",  # Vite 개발 서버
         "http://127.0.0.1:5173"   # Vite 개발 서버 (IP 주소)
-=======
-    ALLOWED_ORIGINS: List[str] = [
-        "http://localhost:5173",
-        "http://127.0.0.1:5173"
->>>>>>> 1aaebc6b
+
     ]
     # Tavily API 설정
     tavily_api_key: str
