--- conflicted
+++ resolved
@@ -1,10 +1,6 @@
 from langchain_core.prompts import PromptTemplate, ChatPromptTemplate
-<<<<<<< HEAD
-# from app.utils.constants import DICTIONARY  # 제거 - job_advisor.py에서만 사용
-=======
+
 from app.utils.constants import DICTIONARY  
->>>>>>> e184297b
-
 import re
 
 # 사전 변환 규칙을 적용하는 함수 (DICTIONARY 직접 사용)
