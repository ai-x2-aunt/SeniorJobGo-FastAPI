"""
채팅 관련 API 라우터입니다.
"""

from fastapi import APIRouter, HTTPException, Query, Depends
from typing import List
from bson import ObjectId
from .models import ChatModel
from .database import db
import uuid
from datetime import datetime

router = APIRouter()

<<<<<<< HEAD
def generate_session_id():
    # UUID와 타임스탬프를 조합하여 고유한 session_id 생성
    timestamp = datetime.now().strftime("%Y%m%d_%H%M%S")
    unique_id = str(uuid.uuid4())[:8]
    return f"chat_{timestamp}_{unique_id}"

# 채팅 조회 (페이징 처리 추가)
@router.get("/get/{provider}/{user_id}", response_model=List[ChatModel])
async def get_chats_by_user(
    user_id: str, 
    provider: str, 
    session_id: str = Query(default_factory=generate_session_id),  # 기본값으로 생성 함수 사용
    page: int = Query(1, ge=1), 
    page_size: int = Query(100, ge=1)
):
    user = await db.users.find_one({"id": user_id, "provider": provider})
    chatList = user["messages"]
    print(f"Session ID: {session_id}")  # 로깅
    return chatList
=======
# 채팅 조회 (페이징 처리 추가 예정)
@router.get("/get/{_id}")
async def get_chats_by_user(_id: str, end: int, limit: int):
    print(f"end: {end}, limit: {limit}")
    # 우선 대화 기록을 전부 불러오게 하고 페이징 처리를 추후에 구현할 예정
    user = await db.users.find_one({"_id": ObjectId(_id)})

    if not user:
        raise HTTPException(status_code=404, detail="User not found")

    if end == -1:
        end = len(user["messages"])

    start = max(end - limit, 0)

    chatList = user["messages"] if user else []

    if len(chatList) == 0:
        return {"index": end, "messages": []}
    if start > len(chatList):
        return {"index": start, "messages": []}
    return {"index": max(start, 0), "messages": chatList[start:]}

    # 기존 코드
    # - 코드에 대한 설명은 notion에 남겨두었습니다. (기타 참고자료 > MongoDB 페이징 처리)
    #   - https://www.notion.so/Backend-2-MongoDB-1f64eb547b2342fc84eb373391c92c31
    # skip = (page - 1) * page_size  # 건너뛸 문서 수

    # chats = await db.chats.find({"id": user_id, "provider": provider}) \
    #     .skip(skip) \
    #     .limit(page_size) \
    #     .to_list(page_size)

>>>>>>> 0fad2b3a

# 대화 추가 메서드
# 다른 라우터에서 동일한 기능을 구현하고 있으나 추후 참고를 위해 남겨둠
@router.post("/add/{provider}/{user_id}")
async def add_message_to_user_chat_list(user_id: str, provider: str, chat: ChatModel):
    user = await db.users.find_one({"id": user_id, "provider": provider})
    
    if not user:
        raise HTTPException(status_code=404, detail="User not found")

    # 기존 메시지 목록을 가져와서 새로운 메시지를 추가
    existing_messages = user.get("messages", [])
    existing_messages.append(chat.model_dump())  # 새로운 메시지를 추가

    # 업데이트된 사용자 정보를 MongoDB에 저장
    await db.users.update_one({"id": user_id, "provider": provider}, {"$set": {"messages": existing_messages}})

    return {"detail": "Chat message added successfully", "messages": existing_messages}<|MERGE_RESOLUTION|>--- conflicted
+++ resolved
@@ -12,27 +12,6 @@
 
 router = APIRouter()
 
-<<<<<<< HEAD
-def generate_session_id():
-    # UUID와 타임스탬프를 조합하여 고유한 session_id 생성
-    timestamp = datetime.now().strftime("%Y%m%d_%H%M%S")
-    unique_id = str(uuid.uuid4())[:8]
-    return f"chat_{timestamp}_{unique_id}"
-
-# 채팅 조회 (페이징 처리 추가)
-@router.get("/get/{provider}/{user_id}", response_model=List[ChatModel])
-async def get_chats_by_user(
-    user_id: str, 
-    provider: str, 
-    session_id: str = Query(default_factory=generate_session_id),  # 기본값으로 생성 함수 사용
-    page: int = Query(1, ge=1), 
-    page_size: int = Query(100, ge=1)
-):
-    user = await db.users.find_one({"id": user_id, "provider": provider})
-    chatList = user["messages"]
-    print(f"Session ID: {session_id}")  # 로깅
-    return chatList
-=======
 # 채팅 조회 (페이징 처리 추가 예정)
 @router.get("/get/{_id}")
 async def get_chats_by_user(_id: str, end: int, limit: int):
@@ -66,7 +45,6 @@
     #     .limit(page_size) \
     #     .to_list(page_size)
 
->>>>>>> 0fad2b3a
 
 # 대화 추가 메서드
 # 다른 라우터에서 동일한 기능을 구현하고 있으나 추후 참고를 위해 남겨둠
